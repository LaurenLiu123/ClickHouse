set (CONFIG_COMMON ${CMAKE_CURRENT_BINARY_DIR}/include/common/config_common.h)
configure_file (${CMAKE_CURRENT_SOURCE_DIR}/include/common/config_common.h.in ${CONFIG_COMMON})

add_library(apple_rt
    src/apple_rt.cpp
    include/port/clock.h
)
target_include_directories (apple_rt PUBLIC ${COMMON_INCLUDE_DIR})
if (DEFINED APPLE_HAVE_CLOCK_GETTIME)
    target_compile_definitions(apple_rt PUBLIC -DAPPLE_HAVE_CLOCK_GETTIME=${APPLE_HAVE_CLOCK_GETTIME})
endif ()

add_library (common
    src/Backtrace.cpp
    src/DateLUT.cpp
    src/DateLUTImpl.cpp
    src/preciseExp10.c
    src/shift10.cpp
    src/mremap.cpp
    src/JSON.cpp
    src/getMemoryAmount.cpp
    src/demangle.cpp
    src/setTerminalEcho.cpp
    src/getThreadNumber.cpp
    src/Sleep.cpp
    src/argsToConfig.cpp
    src/StackTrace.cpp

<<<<<<< HEAD
    include/common/Backtrace.h
=======
    include/common/SimpleCache.h
    include/common/StackTrace.h
>>>>>>> 74d17789
    include/common/Types.h
    include/common/DayNum.h
    include/common/DateLUT.h
    include/common/DateLUTImpl.h
    include/common/LocalDate.h
    include/common/LocalDateTime.h
    include/common/ErrorHandlers.h
    include/common/preciseExp10.h
    include/common/shift10.h
    include/common/mremap.h
    include/common/likely.h
    include/common/logger_useful.h
    include/common/strong_typedef.h
    include/common/JSON.h
    include/common/getMemoryAmount.h
    include/common/demangle.h
    include/common/setTerminalEcho.h
    include/common/find_symbols.h
    include/common/constexpr_helpers.h
    include/common/Pipe.h
    include/common/getThreadNumber.h
    include/common/Sleep.h
    include/common/SimpleCache.h

    include/ext/bit_cast.h
    include/ext/collection_cast.h
    include/ext/enumerate.h
    include/ext/function_traits.h
    include/ext/identity.h
    include/ext/map.h
    include/ext/range.h
    include/ext/scope_guard.h
    include/ext/size.h
    include/ext/unlock_guard.h
    include/ext/singleton.h

    ${CONFIG_COMMON}
)

if (USE_UNWIND)
    target_compile_definitions (common PRIVATE USE_UNWIND=1)
    target_include_directories (common BEFORE PRIVATE ${UNWIND_INCLUDE_DIR})
    if (NOT USE_INTERNAL_UNWIND_LIBRARY_FOR_EXCEPTION_HANDLING)
        target_link_libraries (common PRIVATE ${UNWIND_LIBRARY})
<<<<<<< HEAD
    endif ()
=======
	endif ()
>>>>>>> 74d17789
endif ()

# When testing for memory leaks with Valgrind, dont link tcmalloc or jemalloc.

if (USE_JEMALLOC)
    message (STATUS "Link jemalloc: ${JEMALLOC_LIBRARIES}")
    set (MALLOC_LIBRARIES ${JEMALLOC_LIBRARIES})
elseif (USE_TCMALLOC)
    if (DEBUG_TCMALLOC AND NOT GPERFTOOLS_TCMALLOC_MINIMAL_DEBUG)
        message (FATAL_ERROR "Requested DEBUG_TCMALLOC but debug library is not found. You should install Google Perftools. Example: sudo apt-get install libgoogle-perftools-dev")
    endif ()

    if (DEBUG_TCMALLOC AND GPERFTOOLS_TCMALLOC_MINIMAL_DEBUG)
        message (STATUS "Link libtcmalloc_minimal_debug for testing: ${GPERFTOOLS_TCMALLOC_MINIMAL_DEBUG}")
        set (MALLOC_LIBRARIES ${GPERFTOOLS_TCMALLOC_MINIMAL_DEBUG})
    else ()
        message (STATUS "Link libtcmalloc_minimal: ${GPERFTOOLS_TCMALLOC_MINIMAL}")
        set (MALLOC_LIBRARIES ${GPERFTOOLS_TCMALLOC_MINIMAL})
    endif ()
elseif (SANITIZE)
    message (STATUS "Will use ${SANITIZE} sanitizer.")
else ()
    message (WARNING "Non default allocator is disabled. This is not recommended for production Linux builds.")
endif ()

if (USE_INTERNAL_MEMCPY)
    set (MEMCPY_LIBRARIES memcpy)
endif ()

find_package (Threads)

if(CCTZ_INCLUDE_DIR)
    target_include_directories(common BEFORE PRIVATE ${CCTZ_INCLUDE_DIR})
endif()

target_include_directories (common PUBLIC ${COMMON_INCLUDE_DIR})

if (NOT USE_INTERNAL_BOOST_LIBRARY)
    target_include_directories (common SYSTEM BEFORE PUBLIC ${Boost_INCLUDE_DIRS})
endif ()

if(NOT USE_INTERNAL_POCO_LIBRARY)
    target_include_directories (common SYSTEM BEFORE PUBLIC ${Poco_Foundation_INCLUDE_DIR})
endif()

if(CCTZ_LIBRARY)
    target_link_libraries(common PRIVATE ${CCTZ_LIBRARY})
endif()

target_link_libraries (common
        PUBLIC
    ${Poco_Util_LIBRARY}
    ${Poco_Foundation_LIBRARY}
    ${CITYHASH_LIBRARIES}
        PRIVATE
    ${Boost_FILESYSTEM_LIBRARY}
        PUBLIC
    ${Boost_SYSTEM_LIBRARY}
        PRIVATE
    ${MALLOC_LIBRARIES}
    Threads::Threads
    ${MEMCPY_LIBRARIES}
)

if (RT_LIBRARY)
    target_link_libraries (common PRIVATE ${RT_LIBRARY})
endif ()

if (ENABLE_TESTS)
    add_subdirectory (src/tests)
endif ()<|MERGE_RESOLUTION|>--- conflicted
+++ resolved
@@ -11,7 +11,6 @@
 endif ()
 
 add_library (common
-    src/Backtrace.cpp
     src/DateLUT.cpp
     src/DateLUTImpl.cpp
     src/preciseExp10.c
@@ -26,12 +25,8 @@
     src/argsToConfig.cpp
     src/StackTrace.cpp
 
-<<<<<<< HEAD
-    include/common/Backtrace.h
-=======
     include/common/SimpleCache.h
     include/common/StackTrace.h
->>>>>>> 74d17789
     include/common/Types.h
     include/common/DayNum.h
     include/common/DateLUT.h
@@ -76,11 +71,7 @@
     target_include_directories (common BEFORE PRIVATE ${UNWIND_INCLUDE_DIR})
     if (NOT USE_INTERNAL_UNWIND_LIBRARY_FOR_EXCEPTION_HANDLING)
         target_link_libraries (common PRIVATE ${UNWIND_LIBRARY})
-<<<<<<< HEAD
     endif ()
-=======
-	endif ()
->>>>>>> 74d17789
 endif ()
 
 # When testing for memory leaks with Valgrind, dont link tcmalloc or jemalloc.

--- conflicted
+++ resolved
@@ -459,14 +459,11 @@
     extern const int DICTIONARY_ACCESS_DENIED = 482;
     extern const int TOO_MANY_REDIRECTS = 483;
     extern const int INTERNAL_REDIS_ERROR = 484;
-<<<<<<< HEAD
-    extern const int CANNOT_GET_CREATE_DICTIONARY_QUERY = 485;
-    extern const int UNKNOWN_DICTIONARY = 486;
-    extern const int INCORRECT_DICTIONARY_DEFINITION = 487;
-=======
     extern const int SCALAR_ALREADY_EXISTS = 485;
     extern const int UNKNOWN_SCALAR = 486;
->>>>>>> f8a401bb
+    extern const int CANNOT_GET_CREATE_DICTIONARY_QUERY = 487;
+    extern const int UNKNOWN_DICTIONARY = 488;
+    extern const int INCORRECT_DICTIONARY_DEFINITION = 489;
 
     extern const int KEEPER_EXCEPTION = 999;
     extern const int POCO_EXCEPTION = 1000;

--- conflicted
+++ resolved
@@ -83,23 +83,9 @@
     auto dict_ptr = context.getExternalDictionaries().tryGetDictionary(table_name);
     if (dict_ptr)
     {
-<<<<<<< HEAD
-        auto it = dictionaries.find(table_name);
-        if (it != dictionaries.end())
-        {
-            const auto & dict_ptr = std::static_pointer_cast<IDictionaryBase>(it->second.loadable);
-            if (dict_ptr)
-            {
-                const DictionaryStructure & dictionary_structure = dict_ptr->getStructure();
-                auto columns = StorageDictionary::getNamesAndTypes(dictionary_structure);
-                return StorageDictionary::create(table_name, ColumnsDescription{columns}, context, true, "", table_name);
-            }
-        }
-=======
         const DictionaryStructure & dictionary_structure = dict_ptr->getStructure();
         auto columns = StorageDictionary::getNamesAndTypes(dictionary_structure);
-        return StorageDictionary::create(table_name, ColumnsDescription{columns}, context, true, table_name);
->>>>>>> 8ef7f358
+        return StorageDictionary::create(table_name, ColumnsDescription{columns}, context, true, "", table_name);
     }
 
     return {};

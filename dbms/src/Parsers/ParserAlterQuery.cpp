#include <Common/typeid_cast.h>
#include <Parsers/ParserAlterQuery.h>
#include <Parsers/CommonParsers.h>
#include <Parsers/ExpressionElementParsers.h>
#include <Parsers/ExpressionListParsers.h>
#include <Parsers/ParserCreateQuery.h>
#include <Parsers/ParserPartition.h>
#include <Parsers/ASTIdentifier.h>
#include <Parsers/ASTIndexDeclaration.h>
#include <Parsers/ASTAlterQuery.h>
#include <Parsers/ASTLiteral.h>
#include <Parsers/ASTAssignment.h>
#include <Parsers/parseDatabaseAndTableName.h>


namespace DB
{

bool ParserAlterCommand::parseImpl(Pos & pos, ASTPtr & node, Expected & expected)
{
    auto command = std::make_shared<ASTAlterCommand>();
    node = command;

    ParserKeyword s_add_column("ADD COLUMN");
    ParserKeyword s_drop_column("DROP COLUMN");
    ParserKeyword s_clear_column("CLEAR COLUMN");
    ParserKeyword s_modify_column("MODIFY COLUMN");
    ParserKeyword s_comment_column("COMMENT COLUMN");
    ParserKeyword s_modify_order_by("MODIFY ORDER BY");
    ParserKeyword s_modify_ttl("MODIFY TTL");

    ParserKeyword s_add_index("ADD INDEX");
    ParserKeyword s_drop_index("DROP INDEX");
    ParserKeyword s_clear_index("CLEAR INDEX");
    ParserKeyword s_materialize_index("MATERIALIZE INDEX");

    ParserKeyword s_add("ADD");
    ParserKeyword s_drop("DROP");
    ParserKeyword s_suspend("SUSPEND");
    ParserKeyword s_resume("RESUME");
    ParserKeyword s_refresh("REFRESH");
    ParserKeyword s_modify("MODIFY");

    ParserKeyword s_attach_partition("ATTACH PARTITION");
    ParserKeyword s_detach_partition("DETACH PARTITION");
    ParserKeyword s_drop_partition("DROP PARTITION");
    ParserKeyword s_drop_detached_partition("DROP DETACHED PARTITION");
    ParserKeyword s_drop_detached_part("DROP DETACHED PART");
    ParserKeyword s_attach_part("ATTACH PART");
    ParserKeyword s_fetch_partition("FETCH PARTITION");
    ParserKeyword s_replace_partition("REPLACE PARTITION");
    ParserKeyword s_freeze("FREEZE");
    ParserKeyword s_partition("PARTITION");

    ParserKeyword s_after("AFTER");
    ParserKeyword s_if_not_exists("IF NOT EXISTS");
    ParserKeyword s_if_exists("IF EXISTS");
    ParserKeyword s_from("FROM");
    ParserKeyword s_in_partition("IN PARTITION");
    ParserKeyword s_with("WITH");
    ParserKeyword s_name("NAME");

    ParserKeyword s_delete_where("DELETE WHERE");
    ParserKeyword s_update("UPDATE");
    ParserKeyword s_where("WHERE");

    ParserCompoundIdentifier parser_name;
    ParserStringLiteral parser_string_literal;
    ParserCompoundColumnDeclaration parser_col_decl;
    ParserIndexDeclaration parser_idx_decl;
    ParserCompoundColumnDeclaration parser_modify_col_decl(false);
    ParserPartition parser_partition;
    ParserExpression parser_exp_elem;
    ParserList parser_assignment_list(
        std::make_unique<ParserAssignment>(), std::make_unique<ParserToken>(TokenType::Comma),
        /* allow_empty = */ false);
    ParserNameList values_p;

    if (is_live_view)
    {
        if (s_refresh.ignore(pos, expected))
        {
            command->type = ASTAlterCommand::LIVE_VIEW_REFRESH;
        }
        else
            return false;
    }
<<<<<<< HEAD
    else if (s_drop_detached_partition.ignore(pos, expected))
    {
        if (!parser_partition.parse(pos, command->partition, expected))
            return false;

        command->type = ASTAlterCommand::DROP_DETACHED_PARTITION;
    }
    else if (s_drop_detached_part.ignore(pos, expected))
    {
        if (!parser_string_literal.parse(pos, command->partition, expected))
            return false;

        command->type = ASTAlterCommand::DROP_DETACHED_PARTITION;
        command->part = true;
    }
    else if (s_drop_column.ignore(pos, expected))
=======
    else if (is_live_channel)
>>>>>>> a52c004b
    {
        if (s_add.ignore(pos, expected))
        {
            if (!values_p.parse(pos, command->values, expected))
                return false;

            command->type = ASTAlterCommand::LIVE_CHANNEL_ADD;
        }
        else if (s_drop.ignore(pos, expected))
        {
            if (!values_p.parse(pos, command->values, expected))
                return false;

            command->type = ASTAlterCommand::LIVE_CHANNEL_DROP;
        }
        else if (s_suspend.ignore(pos, expected))
        {
            if (!values_p.parse(pos, command->values, expected))
                return false;

            command->type = ASTAlterCommand::LIVE_CHANNEL_SUSPEND;
        }
        else if (s_resume.ignore(pos, expected))
        {
            if (!values_p.parse(pos, command->values, expected))
                return false;

            command->type = ASTAlterCommand::LIVE_CHANNEL_RESUME;
        }
        else if (s_refresh.ignore(pos, expected))
        {
            if (!values_p.parse(pos, command->values, expected))
                return false;

            command->type = ASTAlterCommand::LIVE_CHANNEL_REFRESH;
        }
        else if (s_modify.ignore(pos, expected))
        {
            if (!values_p.parse(pos, command->values, expected))
                return false;

            command->type = ASTAlterCommand::LIVE_CHANNEL_MODIFY;
        }
        else
            return false;
    }
    else
    {
        if (s_add_column.ignore(pos, expected))
        {
            if (s_if_not_exists.ignore(pos, expected))
                command->if_not_exists = true;

            if (!parser_col_decl.parse(pos, command->col_decl, expected))
                return false;

            if (s_after.ignore(pos, expected))
            {
                if (!parser_name.parse(pos, command->column, expected))
                    return false;
            }

            command->type = ASTAlterCommand::ADD_COLUMN;
        }
        else if (s_drop_partition.ignore(pos, expected))
        {
            if (!parser_partition.parse(pos, command->partition, expected))
                return false;

            command->type = ASTAlterCommand::DROP_PARTITION;
        }
        else if (s_drop_column.ignore(pos, expected))
        {
            if (s_if_exists.ignore(pos, expected))
                command->if_exists = true;

            if (!parser_name.parse(pos, command->column, expected))
                return false;

        command->type = ASTAlterCommand::DROP_COLUMN;
        command->detach = false;
        }
        else if (s_clear_column.ignore(pos, expected))
        {
            if (s_if_exists.ignore(pos, expected))
                command->if_exists = true;

            if (!parser_name.parse(pos, command->column, expected))
                return false;

            command->type = ASTAlterCommand::DROP_COLUMN;
            command->clear_column = true;
            command->detach = false;

            if (s_in_partition.ignore(pos, expected))
            {
                if (!parser_partition.parse(pos, command->partition, expected))
                    return false;
            }
        }
        else if (s_add_index.ignore(pos, expected))
        {
            if (s_if_not_exists.ignore(pos, expected))
                command->if_not_exists = true;

            if (!parser_idx_decl.parse(pos, command->index_decl, expected))
                return false;

            if (s_after.ignore(pos, expected))
            {
                if (!parser_name.parse(pos, command->index, expected))
                    return false;
            }

            command->type = ASTAlterCommand::ADD_INDEX;
        }
        else if (s_drop_index.ignore(pos, expected))
        {
            if (s_if_exists.ignore(pos, expected))
                command->if_exists = true;

            if (!parser_name.parse(pos, command->index, expected))
                return false;

            command->type = ASTAlterCommand::DROP_INDEX;
            command->detach = false;
        }
        else if (s_clear_index.ignore(pos, expected))
        {
            if (s_if_exists.ignore(pos, expected))
                command->if_exists = true;

            if (!parser_name.parse(pos, command->index, expected))
                return false;

            command->type = ASTAlterCommand::DROP_INDEX;
            command->clear_index = true;
            command->detach = false;

            if (!s_in_partition.ignore(pos, expected))
                return false;
            if (!parser_partition.parse(pos, command->partition, expected))
                return false;
        }
        else if (s_materialize_index.ignore(pos, expected))
        {
            if (s_if_exists.ignore(pos, expected))
                command->if_exists = true;

            if (!parser_name.parse(pos, command->index, expected))
                return false;

            command->type = ASTAlterCommand::MATERIALIZE_INDEX;
            command->detach = false;

            if (s_in_partition.ignore(pos, expected))
            {
                if (!parser_partition.parse(pos, command->partition, expected))
                    return false;
            }
        }
        else if (s_detach_partition.ignore(pos, expected))
        {
            if (!parser_partition.parse(pos, command->partition, expected))
                return false;

            command->type = ASTAlterCommand::DROP_PARTITION;
            command->detach = true;
        }
        else if (s_attach_partition.ignore(pos, expected))
        {
            if (!parser_partition.parse(pos, command->partition, expected))
                return false;

            if (s_from.ignore(pos))
            {
                if (!parseDatabaseAndTableName(pos, expected, command->from_database, command->from_table))
                    return false;

                command->replace = false;
                command->type = ASTAlterCommand::REPLACE_PARTITION;
            }
            else
            {
                command->type = ASTAlterCommand::ATTACH_PARTITION;
            }
        }
        else if (s_replace_partition.ignore(pos, expected))
        {
            if (!parser_partition.parse(pos, command->partition, expected))
                return false;

            if (!s_from.ignore(pos, expected))
                return false;

            if (!parseDatabaseAndTableName(pos, expected, command->from_database, command->from_table))
                return false;

            command->replace = true;
            command->type = ASTAlterCommand::REPLACE_PARTITION;
        }
        else if (s_attach_part.ignore(pos, expected))
        {
            if (!parser_string_literal.parse(pos, command->partition, expected))
                return false;

            command->part = true;
            command->type = ASTAlterCommand::ATTACH_PARTITION;
        }
        else if (s_fetch_partition.ignore(pos, expected))
        {
            if (!parser_partition.parse(pos, command->partition, expected))
                return false;

            if (!s_from.ignore(pos, expected))
                return false;

            ASTPtr ast_from;
            if (!parser_string_literal.parse(pos, ast_from, expected))
                return false;

            command->from = ast_from->as<ASTLiteral &>().value.get<const String &>();
            command->type = ASTAlterCommand::FETCH_PARTITION;
        }
        else if (s_freeze.ignore(pos, expected))
        {
            if (s_partition.ignore(pos, expected))
            {
                if (!parser_partition.parse(pos, command->partition, expected))
                    return false;

                command->type = ASTAlterCommand::FREEZE_PARTITION;
            }
            else
            {
                command->type = ASTAlterCommand::FREEZE_ALL;
            }

            /// WITH NAME 'name' - place local backup to directory with specified name
            if (s_with.ignore(pos, expected))
            {
                if (!s_name.ignore(pos, expected))
                    return false;

                ASTPtr ast_with_name;
                if (!parser_string_literal.parse(pos, ast_with_name, expected))
                    return false;

                command->with_name = ast_with_name->as<ASTLiteral &>().value.get<const String &>();
            }
        }
        else if (s_modify_column.ignore(pos, expected))
        {
            if (s_if_exists.ignore(pos, expected))
                command->if_exists = true;

            if (!parser_modify_col_decl.parse(pos, command->col_decl, expected))
                return false;

            command->type = ASTAlterCommand::MODIFY_COLUMN;
        }
        else if (s_modify_order_by.ignore(pos, expected))
        {
            if (!parser_exp_elem.parse(pos, command->order_by, expected))
                return false;

            command->type = ASTAlterCommand::MODIFY_ORDER_BY;
        }
        else if (s_delete_where.ignore(pos, expected))
        {
            if (!parser_exp_elem.parse(pos, command->predicate, expected))
                return false;

            command->type = ASTAlterCommand::DELETE;
        }
        else if (s_update.ignore(pos, expected))
        {
            if (!parser_assignment_list.parse(pos, command->update_assignments, expected))
                return false;

            if (!s_where.ignore(pos, expected))
                return false;

            if (!parser_exp_elem.parse(pos, command->predicate, expected))
                return false;

            command->type = ASTAlterCommand::UPDATE;
        }
        else if (s_comment_column.ignore(pos, expected))
        {
            if (s_if_exists.ignore(pos, expected))
                command->if_exists = true;

            if (!parser_name.parse(pos, command->column, expected))
                return false;

            if (!parser_string_literal.parse(pos, command->comment, expected))
                return false;

            command->type = ASTAlterCommand::COMMENT_COLUMN;
        }
        else if (s_modify_ttl.ignore(pos, expected))
        {
            if (!parser_exp_elem.parse(pos, command->ttl, expected))
                return false;
            command->type = ASTAlterCommand::MODIFY_TTL;
        }
        else
            return false;
    }

    if (command->col_decl)
        command->children.push_back(command->col_decl);
    if (command->column)
        command->children.push_back(command->column);
    if (command->partition)
        command->children.push_back(command->partition);
    if (command->order_by)
        command->children.push_back(command->order_by);
    if (command->predicate)
        command->children.push_back(command->predicate);
    if (command->update_assignments)
        command->children.push_back(command->update_assignments);
    if (command->values)
        command->children.push_back(command->values);
    if (command->comment)
        command->children.push_back(command->comment);
    if (command->ttl)
        command->children.push_back(command->ttl);

    return true;
}


bool ParserAlterCommandList::parseImpl(Pos & pos, ASTPtr & node, Expected & expected)
{
    auto command_list = std::make_shared<ASTAlterCommandList>();
    node = command_list;

    ParserToken s_comma(TokenType::Comma);
    ParserAlterCommand p_command(is_live_view, is_live_channel);

    do
    {
        ASTPtr command;
        if (!p_command.parse(pos, command, expected))
            return false;

        command_list->add(command);
    }
    while (s_comma.ignore(pos, expected));

    return true;
}


bool ParserAssignment::parseImpl(Pos & pos, ASTPtr & node, Expected & expected)
{
    auto assignment = std::make_shared<ASTAssignment>();
    node = assignment;

    ParserIdentifier p_identifier;
    ParserToken s_equals(TokenType::Equals);
    ParserExpression p_expression;

    ASTPtr column;
    if (!p_identifier.parse(pos, column, expected))
        return false;

    if (!s_equals.ignore(pos, expected))
        return false;

    if (!p_expression.parse(pos, assignment->expression, expected))
        return false;

    tryGetIdentifierNameInto(column, assignment->column_name);
    if (assignment->expression)
        assignment->children.push_back(assignment->expression);

    return true;
}


bool ParserAlterQuery::parseImpl(Pos & pos, ASTPtr & node, Expected & expected)
{
    auto query = std::make_shared<ASTAlterQuery>();
    node = query;

    ParserKeyword s_alter_table("ALTER TABLE");
    ParserKeyword s_alter_live_view("ALTER LIVE VIEW");
    ParserKeyword s_alter_live_channel("ALTER LIVE CHANNEL");

    bool is_live_view = false;
    bool is_live_channel = false;

    if (!s_alter_table.ignore(pos, expected))
    {
        if (!s_alter_live_view.ignore(pos, expected))
        {
            if (!s_alter_live_channel.ignore(pos, expected))
                return false;
            else
                is_live_channel = true;
        }
        else
            is_live_view = true;
    }

    if (is_live_view)
        query->is_live_view = true;

    if (is_live_channel)
        query->is_live_channel = true;

    if (!parseDatabaseAndTableName(pos, expected, query->database, query->table))
        return false;

    String cluster_str;
    if (ParserKeyword{"ON"}.ignore(pos, expected))
    {
        if (!ASTQueryWithOnCluster::parse(pos, cluster_str, expected))
            return false;
    }
    query->cluster = cluster_str;

    ParserAlterCommandList p_command_list(is_live_view, is_live_channel);
    ASTPtr command_list;
    if (!p_command_list.parse(pos, command_list, expected))
        return false;

    query->set(query->command_list, command_list);

    return true;
}

}<|MERGE_RESOLUTION|>--- conflicted
+++ resolved
@@ -85,26 +85,7 @@
         else
             return false;
     }
-<<<<<<< HEAD
-    else if (s_drop_detached_partition.ignore(pos, expected))
-    {
-        if (!parser_partition.parse(pos, command->partition, expected))
-            return false;
-
-        command->type = ASTAlterCommand::DROP_DETACHED_PARTITION;
-    }
-    else if (s_drop_detached_part.ignore(pos, expected))
-    {
-        if (!parser_string_literal.parse(pos, command->partition, expected))
-            return false;
-
-        command->type = ASTAlterCommand::DROP_DETACHED_PARTITION;
-        command->part = true;
-    }
-    else if (s_drop_column.ignore(pos, expected))
-=======
     else if (is_live_channel)
->>>>>>> a52c004b
     {
         if (s_add.ignore(pos, expected))
         {
@@ -176,6 +157,21 @@
 
             command->type = ASTAlterCommand::DROP_PARTITION;
         }
+        else if (s_drop_detached_partition.ignore(pos, expected))
+        {
+            if (!parser_partition.parse(pos, command->partition, expected))
+                return false;
+
+            command->type = ASTAlterCommand::DROP_DETACHED_PARTITION;
+        }
+        else if (s_drop_detached_part.ignore(pos, expected))
+        {
+            if (!parser_string_literal.parse(pos, command->partition, expected))
+                return false;
+
+            command->type = ASTAlterCommand::DROP_DETACHED_PARTITION;
+            command->part = true;
+        }
         else if (s_drop_column.ignore(pos, expected))
         {
             if (s_if_exists.ignore(pos, expected))
@@ -184,8 +180,8 @@
             if (!parser_name.parse(pos, command->column, expected))
                 return false;
 
-        command->type = ASTAlterCommand::DROP_COLUMN;
-        command->detach = false;
+            command->type = ASTAlterCommand::DROP_COLUMN;
+            command->detach = false;
         }
         else if (s_clear_column.ignore(pos, expected))
         {
